--- conflicted
+++ resolved
@@ -74,26 +74,12 @@
         void init_scratchpad();
     };
 
-<<<<<<< HEAD
-    ~cross_engine_reorder_t() {
-        if (reorder_) reorder_->release();
-    }
-
-    virtual status_t init() override {
-        status_t status;
-
-        status = pd()->reorder_->create_primitive(&reorder_);
-        if (status != status::success) return status;
-
-        return status::success;
-=======
     cross_engine_reorder_t(const pd_t *apd) : gpu_primitive_t(apd) {}
 
     status_t init(engine_t *engine) override {
         if (!pd()->do_reorder_) return status::success;
         auto status = pd()->reorder_pd_->create_primitive(reorder_, engine);
         return status;
->>>>>>> e2cf4939
     }
 
     virtual status_t execute(const exec_ctx_t &ctx) const override;
@@ -105,12 +91,7 @@
 
 private:
     const pd_t *pd() const { return (const pd_t *)primitive_t::pd().get(); }
-
-<<<<<<< HEAD
-    primitive_t *reorder_ = nullptr;
-=======
     std::shared_ptr<primitive_t> reorder_;
->>>>>>> e2cf4939
 };
 
 } // namespace ocl
