--- conflicted
+++ resolved
@@ -1,5 +1,5 @@
 /*******************************************************************************
-*Copyright 2017 - 2020 Intel Corporation *
+* Copyright 2017 - 2020 Intel Corporation
 * Licensed under the Apache License, Version 2.0 (the "License");
 * you may not use this file except in compliance with the License.
 * You may obtain a copy of the License at
@@ -12,13 +12,11 @@
 * See the License for the specific language governing permissions and
 * limitations under the License.
 *******************************************************************************/
+
 #include <functional>
-<<<<<<< HEAD
+#include <new>
+
 #include "oneapi/dnnl/dnnl_types.h"
-=======
-#include <new>
-#include "dnnl_types.h"
->>>>>>> 43b52934
 
 #include "common/c_types_map.hpp"
 #include "common/dnnl_thread.hpp"
