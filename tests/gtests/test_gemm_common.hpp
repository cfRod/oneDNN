/*******************************************************************************
* Copyright 2018-2019 Intel Corporation
*
* Licensed under the Apache License, Version 2.0 (the "License");
* you may not use this file except in compliance with the License.
* You may obtain a copy of the License at
*
*     http://www.apache.org/licenses/LICENSE-2.0
*
* Unless required by applicable law or agreed to in writing, software
* distributed under the License is distributed on an "AS IS" BASIS,
* WITHOUT WARRANTIES OR CONDITIONS OF ANY KIND, either express or implied.
* See the License for the specific language governing permissions and
* limitations under the License.
*******************************************************************************/

#ifndef TEST_GEMM_COMMON_H
#define TEST_GEMM_COMMON_H

#include "mkldnn_test_common.hpp"
#include "gtest/gtest.h"

#include "mkldnn_types.h"
#include "mkldnn.h"
#include "cpu_isa_traits.hpp"

#include <type_traits>
#include <utility>
#include <vector>

#define CONCAT_WITH_UNDERSCORE_(a,b) a ## _ ## b
#define CONCAT_WITH_UNDERSCORE(a,b) CONCAT_WITH_UNDERSCORE_(a,b)

#define INST_TEST_CASE_(str, ...) \
    INSTANTIATE_TEST_SUITE_P(str, gemm_test, ::testing::Values(__VA_ARGS__))
#define INST_TEST_CASE(str, ...) \
    INST_TEST_CASE_(             \
            CONCAT_WITH_UNDERSCORE(str, TEST_CASE_NAME_PREFIX), __VA_ARGS__)

#define CPU_INST_TEST_CASE_(str, ...) CPU_INSTANTIATE_TEST_SUITE_P( \
        str, gemm_test, ::testing::Values(__VA_ARGS__))
#define CPU_INST_TEST_CASE(str, ...) CPU_INST_TEST_CASE_( \
        CONCAT_WITH_UNDERSCORE(str,TEST_CASE_NAME_PREFIX), __VA_ARGS__)

#if MKLDNN_WITH_OPENCL

// Declare OpenCL GEMM interfaces for testing
extern "C" {
mkldnn_status_t mkldnn_ocl_sgemm(cl_command_queue queue, char transa,
        char transb, mkldnn_dim_t m, mkldnn_dim_t n, mkldnn_dim_t k,
        cl_float alpha, cl_mem a, mkldnn_dim_t offset_a, mkldnn_dim_t lda,
        cl_mem b, mkldnn_dim_t offset_b, mkldnn_dim_t ldb, cl_float beta,
        cl_mem c, mkldnn_dim_t offset_c, mkldnn_dim_t ldc);

mkldnn_status_t mkldnn_ocl_hgemm(cl_command_queue queue, char transa,
        char transb, mkldnn_dim_t m, mkldnn_dim_t n, mkldnn_dim_t k,
        cl_float alpha, cl_mem a, mkldnn_dim_t offset_a, mkldnn_dim_t lda,
        cl_mem b, mkldnn_dim_t offset_b, mkldnn_dim_t ldb, cl_float beta,
        cl_mem c, mkldnn_dim_t offset_c, mkldnn_dim_t ldc);
}
#endif

// Declare bfloat16 GEMM interfaces for testing
extern "C" {
mkldnn_status_t mkldnn_gemm_bf16bf16f32(
        char transa, char transb,
        mkldnn_dim_t M, mkldnn_dim_t N, mkldnn_dim_t K,
        float alpha,
        const bfloat16_t *A, mkldnn_dim_t lda,
        const bfloat16_t *B, mkldnn_dim_t ldb,
        float beta, float *C, mkldnn_dim_t ldc);
}

// Declare packed GEMM interfaces for testing
namespace mkldnn {
namespace impl {
namespace cpu {

extern mkldnn_status_t sgemm_pack_get_size(const char *identifier,
        const char *transa, const char *transb,  const int *M, const int *N,
        const int *K, const int *lda, const int *ldb, size_t *size,
        bool *pack = nullptr);

extern mkldnn_status_t gemm_s8u8s32_pack_get_size(const char *identifier,
        const char *transa, const char *transb, const int *M, const int *N,
        const int *K, const int *lda, const int *ldb, size_t *size,
        bool *pack = nullptr);

extern mkldnn_status_t sgemm_pack(const char *identifier,
        const char *transa, const char *transb, const int *M, const int *N,
        const int *K, const int *lda, const int *ldb,
        const float *src, float *dst);

extern mkldnn_status_t gemm_s8u8s32_pack(const char *identifier,
        const char *transa, const char *transb, const int *M, const int *N,
        const int *K, const int *lda, const int *ldb, const void *src,
        void *dst);

extern mkldnn_status_t sgemm_compute(const char *transa, const char *transb,
        const int *M, const int *N, const int *K, const float *A,
        const int *lda, const float *B, const int *ldb, const float *beta,
        float *C, const int *ldc);

extern mkldnn_status_t gemm_s8u8s32_compute(const char *transa,
        const char *transb, const char *offsetc, const int *M, const int *N,
        const int *K, const int8_t *A, const int *lda, const uint8_t *B,
        const int *ldb, const float *beta, int32_t *C, const int *ldc,
        const int32_t *co);
}
}
}

namespace mkldnn {

struct test_igemm_params {
    char offsetc;
    bool nonzero_oa;
    bool nonzero_ob;
    bool nonzero_oc;

    int8_t oa() const { return (int8_t)(nonzero_oa ? 4 : 0); }
    int8_t ob() const { return (int8_t)(nonzero_ob ? 3 : 0); }
};

struct test_pack_params {
    bool pack_a;
    bool pack_b;
};

struct gemm_offset {
    int64_t a;
    int64_t b;
    int64_t c;
};

struct test_params {
    char transA;
    char transB;
    int64_t M;
    int64_t N;
    int64_t K;
    float alpha;
    float beta;
    int64_t lda;
    int64_t ldb;
    int64_t ldc;

    test_igemm_params igemm_params;
    test_pack_params pack_params;
    bool expect_to_fail;
    mkldnn_status_t expected_status;

    gemm_offset off;

    bool tr_a() const { return transA == 'T' || transA == 't'; }
    bool tr_b() const { return transB == 'T' || transB == 't'; }
    int64_t sizeC() const { return M * ldc; }

    bool oc_is_R() const
    { auto c = igemm_params.offsetc; return c == 'R' || c == 'r'; }
    bool oc_is_C() const
    { auto c = igemm_params.offsetc; return c == 'C' || c == 'c'; }
    int64_t size_oc() const { return oc_is_R() ? N : oc_is_C() ? M : 1; }
};

template <typename... TArgs>
inline test_params make_test_params_with_offset(
        const gemm_offset &off, TArgs &&... args) {
    test_params params{ std::forward<TArgs>(args)... };
    params.off = off;
    return params;
}

template <typename... TArgs>
inline test_params make_test_params_pack(
        const test_pack_params &pack_params, TArgs &&... args) {
    test_params params{ std::forward<TArgs>(args)... };
    params.pack_params = pack_params;
    return params;
}
/* Test implementation description.
 *
 * To reduce the time spent in GEMM validation the test matrices A, B, and C
 * are generated from sub-matrices (A', B', and C') of smaller size:
 * - A(M, K) <-> A'(M_test, K)
 * - B(K, N) <-> B'(K, N_test)
 * - C(M, N) <-> C'(M_test, N_test)
 *
 * The matrices A', B', and C' are generated randomly. Then:
 * - A(m, k) := A'(mapper_m[m], k),
 * - B(k, n) := B'(k, mapper_n[n]),
 * - C(m, n) := C'(mapper_m[m], mapper_n[n]);
 *
 * Here `mapper_x[]` is surjection of {0, ..., X-1} onto {0, ..., X_test-1}.
 * For simplicity mapper_x[x] = x, for x in {0, ..., X_test-1}.
 *
 * This technique allows reducing the complexity of the validation code from
 * O(M*N*K) to O(M_test * N_test * K).
 *
 * X_test := min(X, X_test_max), where X_test_max is prime number around 50.
 *
 * To make the test robust the surjective functions mapper_m and mapper_n
 * should randomly map the elements {X_test, ..., X-1} onto {0, ..., X_test-1}.
 *
 * The validation itself looks as follows:
 * 0.  Prepare mapper_m and mapper_n
 * 1.a Generate random matrices A', B', C'
 * 1.b Prepare matrices A, B, C based on A', B', and C' respectively
 * 2.  Compute C_calc := Op(M, N, K, A, B, C)
 * 3.  Compute C'_ref := Op_REF(M_test, N_test, K, A', B', C')
 * 4.  Expand C'_ref to C_ref, by applying mapper_m and mapper_n
 * 5.  Compare C_calc and C_ref
 */

const int M_test_max = 47;
const int N_test_max = 53;

/** Mapper:
 * a surjective function from {0, ..., dim-1} onto {0, ..., dim_test-1}.
 */
struct mapper_t {
    mapper_t(int64_t dim, int64_t dim_test_max,
            int64_t gen = 7, int64_t gen_start = 13)
        : dim_(dim), dim_test_((std::min)(dim, dim_test_max))
        , gen_(gen), gen_start_(gen_start)
        , mapper_(dim)
    {
        for (int64_t d = 0; d < dim_test_; ++d) mapper_[d] = d;
        for (int64_t g = gen_start_ % dim_test_, d = dim_test_; d < dim_; ++d) {
            mapper_[d] = mapper_[g];
            g = g * gen_ % dim_test_;
        }
    }

    int64_t dim() const { return dim_; }
    int64_t dim_test() const { return dim_test_; }
    int64_t operator[](int64_t d) const { return mapper_[d]; }

  private:
    const int64_t dim_;
    const int64_t dim_test_;
    const int64_t gen_, gen_start_;
    std::vector<int64_t> mapper_;
};

enum class layout_t { ROW_MAJOR, COL_MAJOR };

/** Prepares matrix A or B according to the dimension mapper.
 * The K dimension is always assumed to be columns, hence:
 * - A layout = A_is_transposed ? ROW_MAJOR : COL_MAJOR
 * - B layout = B_is_transposed ? COL_MAJOR : ROW_MAJOR
 */
template <typename data_t>
void prepare_matrix(const test_memory &M_mem, int64_t off_beg, layout_t layout,
        int64_t R, int64_t C, int64_t LD, const mapper_t &mapper) {
    auto M = map_memory<data_t>(M_mem);
    auto dt = data_traits<data_t>::data_type;
    bool is_fp = (false
            || dt == memory::data_type::f16
            || dt == memory::data_type::bf16
            || dt == memory::data_type::f32);
    const data_t mean = (data_t)(is_fp ? 1.f : 4);
    const data_t var = (data_t)(is_fp ? 2e-1f : 3);

    ASSERT_EQ(R, mapper.dim());
    const int R_test = mapper.dim_test();

    if (layout == layout_t::COL_MAJOR) {
        mkldnn::impl::parallel_nd(C, R_test, [&](int64_t c, int64_t r) {
            const int64_t off = c * LD + r;
            M[off_beg + off] = set_value<data_t>(off, mean, var, 1.);
        });
        if (R > R_test) {
            const int64_t R_rest = R - R_test;
            mkldnn::impl::parallel_nd(C, R_rest, [&](int64_t c, int64_t r_) {
                const int64_t r = R_test + r_;
                const int64_t off = c * LD + r;
                const int64_t off0 = c * LD + mapper[r];
                M[off_beg + off] = M[off_beg + off0];
            });
        }
    } else {
        mkldnn::impl::parallel_nd(R_test, C, [&](int64_t r, int64_t c) {
            const int64_t off = r * LD + c;
            M[off_beg + off] = set_value<data_t>(off, mean, var, 1.);
        });
        if (R > R_test) {
            const int64_t R_rest = R - R_test;
            mkldnn::impl::parallel_nd(R_rest, C, [&](int64_t r_, int64_t c) {
                const int64_t r = R_test + r_;
                const int64_t off = r * LD + c;
                const int64_t off0 = mapper[r] * LD + c;
                M[off_beg + off] = M[off_beg + off0];
            });
        }
    }
}

/** Extends columns of the matrix M according to the mapper_c */
template <typename data_t>
void extend_matrix_cols(const test_memory &M_mem, int64_t off,
        int64_t R, int64_t C, int64_t LD, const mapper_t &mapper_c) {
    auto M = map_memory<data_t>(M_mem);
    ASSERT_EQ(C, mapper_c.dim());
    const int64_t C_test = mapper_c.dim_test();
    if (C_test == C) return;

    mkldnn::impl::parallel_nd(R, C - C_test, [&](int64_t r, int64_t c_) {
        const int64_t c = C_test + c_;
        const int64_t c0 = mapper_c[c];
        M[off + r * LD + c] = M[off + r * LD + c0];
    });
}

/** Extends rows of the matrix M according to the mapper_r */
template <typename data_t>
void extend_matrix_rows(const test_memory &M_mem, int64_t off,
        int64_t R, int64_t C, int64_t LD, const mapper_t &mapper_r) {
    auto M = map_memory<data_t>(M_mem);
    ASSERT_EQ(R, mapper_r.dim());
    const int64_t R_test = mapper_r.dim_test();
    if (R_test == R) return;

    mkldnn::impl::parallel_nd(R - R_test, [&](int64_t r_) {
        const int64_t r = R_test + r_;
        const int64_t r0 = mapper_r[r];
        for (int64_t c = 0; c < C; ++c)
            M[off + r * LD + c] = M[off + r0 * LD + c];
    });
}

/** Extends matrix M according to the mapper_r and mapper_c */
template <typename data_t>
void extend_matrix(const test_memory &M_mem, int64_t off,
        int64_t R, int64_t C, int64_t LD,
        const mapper_t &mapper_r, const mapper_t &mapper_c) {
    ASSERT_EQ(R, mapper_r.dim());
    ASSERT_EQ(C, mapper_c.dim());
    extend_matrix_rows<data_t>(M_mem, off, R, C, LD, mapper_r);
    extend_matrix_cols<data_t>(M_mem, off, R, C, LD, mapper_c);
}

template <typename a_dt, typename b_dt, typename c_dt>
struct ref_gemm {
    static void call(const test_params &p, int64_t M, int64_t N,
            const test_memory &a_mem, const test_memory &b_mem,
            const test_memory &c_mem, const test_memory &) {
        auto a = map_memory<a_dt>(a_mem);
        auto b = map_memory<b_dt>(b_mem);
        auto c = map_memory<c_dt>(c_mem);

        const bool tr_a = p.transA && (p.transA == 'T' || p.transA == 't');
        const bool tr_b = p.transB && (p.transB == 'T' || p.transB == 't');

        auto pa = [&](int64_t i, int64_t j) { return a[p.off.a + i * p.lda + j]; };
        auto pb = [&](int64_t i, int64_t j) { return b[p.off.b + i * p.ldb + j]; };
        auto pc = [&](int64_t i, int64_t j) -> c_dt& {
            return c[p.off.c + i * p.ldc + j];
        };

        mkldnn::impl::parallel_nd(M, N, [&](int64_t im, int64_t in) {
            c_dt c_elem = (p.beta == 0.) ? 0. : pc(im, in) * p.beta;

            for (int64_t ik = 0; ik < p.K; ik++) {
                const a_dt a_elem = tr_a ? pa(ik, im) : pa(im, ik);
                const b_dt b_elem = tr_b ? pb(in, ik) : pb(ik, in);
                c_elem += p.alpha * a_elem * b_elem;
            }
            pc(im, in) = c_elem;
        });
    }
};

template <typename a_dt>
struct ref_gemm<a_dt, int8_t, int32_t> {
    static void call(const test_params &p, int64_t M, int64_t N,
            const test_memory &a_mem, const test_memory &b_mem,
            const test_memory &c_mem, const test_memory &oc_mem) {
        auto A = map_memory<a_dt>(a_mem);
        auto B = map_memory<int8_t>(b_mem);
        auto C = map_memory<int32_t>(c_mem);
        auto oc = map_memory<int32_t>(oc_mem);

        const bool tr_a = p.transA && (p.transA == 'T' || p.transA == 't');
        const bool tr_b = p.transB && (p.transB == 'T' || p.transB == 't');
        bool OCisR = (p.igemm_params.offsetc == 'R'
                || p.igemm_params.offsetc == 'r');
        bool OCisC = (p.igemm_params.offsetc == 'C'
                || p.igemm_params.offsetc == 'c');

        auto pa = [&](int64_t i, int64_t j) {
            return (double)A[p.off.a + i * p.lda + j];
        };
        auto pb = [&](int64_t i, int64_t j) {
            return (double)B[p.off.b + i * p.ldb + j];
        };
        auto pc = [&](int64_t i, int64_t j) -> int32_t& {
            return C[p.off.c + i * p.ldc + j];
        };

        int8_t oa = p.igemm_params.oa();
        int8_t ob = p.igemm_params.ob();

        mkldnn::impl::parallel_nd(M, N, [&](int64_t m, int64_t n) {
            double c_elem = 0;
            for (int64_t k = 0; k < p.K; k++) {
                const double a_elem = (tr_a ? pa(k, m) : pa(m, k)) - oa;
                const double b_elem = (tr_b ? pb(n, k) : pb(k, n)) - ob;
                c_elem += a_elem * b_elem;
            }

            double coffset = OCisR ? oc[n] : OCisC ? oc[m] : oc[0];
            double val = (p.beta == 0.f ? 0. : p.beta * (double)pc(m, n))
                    + p.alpha * c_elem + coffset;
            pc(m, n) = static_cast<int32_t>(
                    nearbyint(saturate<int32_t, double>(val)));
        });
    }
};

template <typename a_dt, typename c_dt>
void compare(const test_params &p, const test_memory &c_mem,
        const test_memory &c_ref_mem) {
    using data_type = memory::data_type;
    auto c = map_memory<c_dt>(c_mem);
    auto c_ref = map_memory<c_dt>(c_ref_mem);
    mkldnn::impl::parallel_nd(p.M, p.ldc, [&](int64_t i, int64_t j) {
        if (is_current_test_failed())
            return;

        c_dt ref = c_ref[p.off.c + i * p.ldc + j];
        c_dt got = c[p.off.c + i * p.ldc + j];
        c_dt diff = got - ref;

        if (data_traits<a_dt>::data_type == data_type::f16) {
            const float eps = 1e-3 * p.K;
            float e = (std::abs(ref) > eps) ? diff / ref : float(diff);
            ASSERT_NEAR(e, 0.0, eps) << "Row: " << i << " Col: " << j;
        } else if (data_traits<a_dt>::data_type == data_type::bf16) {
            const float eps = 1e-2 * p.K;
            float e = (std::abs(ref) > eps) ? diff / ref : float(diff);
            ASSERT_NEAR(e, 0.0, eps) << "Row: " << i << " Col: " << j;
        } else if (data_traits<a_dt>::data_type == data_type::f32) {
            c_dt e = (std::abs(ref) > 1e-4) ? c_dt(diff / ref) : diff;
            ASSERT_NEAR(e, 0.0, 1e-4) << "Row: " << i << " Col: " << j;
        } else {
            // igemm
            c_dt eps = 0;
            if (p.alpha == 1.0f) {
                eps = 1;
            } else if (data_traits<a_dt>::data_type == data_type::u8) {
                eps = p.K / 700 + 1;
            } else if (data_traits<a_dt>::data_type == data_type::s8) {
                eps = p.K / 350 + 1;
            }
            ASSERT_NEAR(diff, 0, eps) << "Row: " << i << " Col: " << j;
        }
    });
}

inline void get_matrix_size(const test_params &p, size_t &sizeA,
        size_t &sizeB, size_t &sizeC) {
    const bool tr_a = (p.transA == 'T' || p.transA == 't');
    const bool tr_b = (p.transB == 'T' || p.transB == 't');
    sizeA = tr_a ? p.lda * p.K : p.lda * p.M,
    sizeB = tr_b ? p.ldb * p.N : p.ldb * p.K,
    sizeC = p.ldc * p.M;
}

template <typename T>
inline test_memory get_matrix_memory(memory::dim n, memory::dim off, engine &eng) {
    auto d = create_md(
            { n + off }, data_traits<T>::data_type, memory::format_tag::x);
    return test_memory(d, eng);
}

template <typename a_dt, typename b_dt, typename c_dt>
void fill_matrices(const test_params &p, const mapper_t &mapper_m,
        const mapper_t &mapper_n, const test_memory &a_mem,
        const test_memory &b_mem, const test_memory &c_mem,
        const test_memory &c_ref_mem, const test_memory &oc_mem) {
    prepare_matrix<a_dt>(a_mem, p.off.a,
            p.tr_a() ? layout_t::COL_MAJOR : layout_t::ROW_MAJOR, p.M, p.K,
            p.lda, mapper_m);
    prepare_matrix<b_dt>(b_mem, p.off.b,
            p.tr_b() ? layout_t::ROW_MAJOR : layout_t::COL_MAJOR, p.N, p.K,
            p.ldb, mapper_n);

    fill_data<c_dt>(p.off.c + p.sizeC(), c_mem.get());
    extend_matrix<c_dt>(c_mem, p.off.c, p.M, p.N, p.ldc, mapper_m, mapper_n);
    {
        auto C = map_memory<c_dt>(c_mem);
        auto C_ref = map_memory<c_dt>(c_ref_mem);
        mkldnn::impl::parallel_nd(p.sizeC(),
                [&](int64_t i) { C_ref[p.off.c + i] = C[p.off.c + i]; });
    }

    if (oc_mem.get_size() == 0)
        return;

    if (p.igemm_params.nonzero_oc) {
        fill_data<c_dt>(p.size_oc(), oc_mem.get(), (c_dt)1, (c_dt)0);
        if (p.oc_is_R()) {
            extend_matrix_cols<c_dt>(oc_mem, 0, 1, p.N, p.N, mapper_n);
        } else if (p.oc_is_C()) {
            extend_matrix_rows<c_dt>(oc_mem, 0, p.M, 1, 1, mapper_m);
        }
    } else {
        auto oc = map_memory<c_dt>(oc_mem);
        for (int64_t i = 0; i < p.size_oc(); i++) oc[i] = 0;
    }
}

template <typename a_dt, typename b_dt, typename c_dt>
struct mkldnn_gemm {
    static mkldnn_status_t call(test_params &p, const test_memory &a_mem,
            const test_memory &b_mem, const test_memory &c_mem) {
        throw error(mkldnn_runtime_error, "unknown gemm");
    }
};

template <>
struct mkldnn_gemm<float16_t, float16_t, float16_t> {
    static mkldnn_status_t call(const test_params &p, const test_memory &a_mem,
            const test_memory &b_mem, const test_memory &c_mem, const test_memory &) {
        engine eng(get_test_engine_kind(), 0);
        stream s(eng);
#if MKLDNN_WITH_OPENCL
        if (get_test_engine_kind() == engine::kind::gpu) {
            cl_command_queue q = s.get_ocl_command_queue();
            auto status = mkldnn_ocl_hgemm(q, p.transA, p.transB, p.M, p.N,
                    p.K, p.alpha, a_mem.get().get_ocl_mem_object(), p.off.a,
                    p.lda, b_mem.get().get_ocl_mem_object(), p.off.b, p.ldb,
                    p.beta, c_mem.get().get_ocl_mem_object(), p.off.c, p.ldc);
            s.wait();
            return status;
        }
#endif
        throw error(mkldnn_runtime_error, "unknown gemm");
    }
};

template <>
struct mkldnn_gemm<float, float, float> {
    static mkldnn_status_t call_packed(const test_params &p,
            const test_memory &a_mem, const test_memory &b_mem,
            const test_memory &c_mem) {
        /* Alas, the internal API still uses Fortran notation.
         * So in addition to the changes for pack API, we also need to take
         * care of conversions and layouts */

        using namespace mkldnn::impl::cpu;

        assert(p.alpha == 1.f);

        /* Prepare for Fortran style, hence A <-> B */
        char trans_a = p.transB, trans_b = p.transA;

        int m = p.N, n = p.M, k = p.K;
        int lda = p.ldb, ldb = p.lda, ldc = p.ldc;

        std::vector<float> a_pack_buf, b_pack_buf;
        float *A = map_memory<float>(b_mem), *a_eff = A;
        float *B = map_memory<float>(a_mem), *b_eff = B;
        float *C = map_memory<float>(c_mem);

        bool pack_a = p.pack_params.pack_b;
        bool pack_b = p.pack_params.pack_a;

        mkldnn_status_t status = mkldnn_success;

        if (pack_a) {
            size_t a_sz;
            status = sgemm_pack_get_size("A", &trans_a, &trans_b, &m, &n, &k,
                    &lda, &ldb, &a_sz, &pack_a);
            if (status != mkldnn_success) return status;

            if (pack_a) {
                a_pack_buf.resize(a_sz / sizeof(float));
                a_eff = a_pack_buf.data();

                status = sgemm_pack("A", &trans_a, &trans_b, &m, &n, &k,
                        &lda, &ldb, A, a_eff);
                if (status != mkldnn_success) return status;
            }
        }

        if (pack_b) {
            size_t b_sz;
            status = sgemm_pack_get_size("B", &trans_a, &trans_b, &m, &n, &k,
                    &lda, &ldb, &b_sz, &pack_b);
            if (status != mkldnn_success) return status;

            if (pack_b) {
                b_pack_buf.resize(b_sz / sizeof(float));
                b_eff = b_pack_buf.data();

                status = sgemm_pack("B", &trans_a, &trans_b, &m, &n, &k,
                        &lda, &ldb, B, b_eff);
                if (status != mkldnn_success) return status;
            }
        }

        if (pack_a) trans_a = 'P';
        if (pack_b) trans_b = 'P';

        status = sgemm_compute(&trans_a, &trans_b, &m, &n, &k, a_eff, &lda,
                b_eff, &ldb, &p.beta, C, &ldc);

        return status;
    }

    static mkldnn_status_t call(const test_params &p, const test_memory &a_mem,
            const test_memory &b_mem, const test_memory &c_mem,
            const test_memory &) {
<<<<<<< HEAD
        engine eng = a_mem.get().get_engine();
        stream s(eng);
=======
        if (p.pack_params.pack_a || p.pack_params.pack_b)
            return call_packed(p, a_mem, b_mem, c_mem);

>>>>>>> 9bcda315
#if MKLDNN_WITH_OPENCL
        if (get_test_engine_kind() == engine::kind::gpu) {
            cl_command_queue q = s.get_ocl_command_queue();
            auto status = mkldnn_ocl_sgemm(q, p.transA, p.transB, p.M, p.N,
                    p.K, p.alpha, a_mem.get().get_ocl_mem_object(), p.off.a,
                    p.lda, b_mem.get().get_ocl_mem_object(), p.off.b, p.ldb,
                    p.beta, c_mem.get().get_ocl_mem_object(), p.off.c, p.ldc);
            s.wait();
            return status;
        }
#endif
        auto A = map_memory<float>(a_mem);
        auto B = map_memory<float>(b_mem);
        auto C = map_memory<float>(c_mem);

        return mkldnn_sgemm(p.transA, p.transB, p.M, p.N, p.K, p.alpha, A,
                p.lda, B, p.ldb, p.beta, C, p.ldc);
    }
};

template <>
struct mkldnn_gemm<int8_t, int8_t, int32_t> {
    static mkldnn_status_t call(const test_params &p, const test_memory &a_mem,
            const test_memory &b_mem, const test_memory &c_mem,
            const test_memory &oc_mem) {

        auto A = map_memory<int8_t>(a_mem);
        auto B = map_memory<int8_t>(b_mem);
        auto C = map_memory<int32_t>(c_mem);
        auto oc = map_memory<int32_t>(oc_mem);
        int8_t oa = p.igemm_params.oa();
        int8_t ob = p.igemm_params.ob();
        return mkldnn_gemm_s8s8s32(p.transA, p.transB, p.igemm_params.offsetc,
                p.M, p.N, p.K, p.alpha, A, p.lda, oa, B, p.ldb, ob,
                p.beta, C, p.ldc, oc);
    }
};

template <>
struct mkldnn_gemm<uint8_t, int8_t, int32_t> {
    static mkldnn_status_t call_packed(const test_params &p,
            const test_memory &a_mem, const test_memory &b_mem,
            const test_memory &c_mem, const test_memory &oc_mem) {
        /* Alas, the internal API still uses Fortran notation.
         * So in addition to the changes for pack API, we also need to take
         * care of conversions and layouts */

        using namespace mkldnn::impl::cpu;

        assert(p.alpha == 1.f);
        assert(p.igemm_params.oa() == 0);
        assert(p.igemm_params.ob() == 0);

        /* Prepare for Fortran style, hence A <-> B */
        char trans_a = p.transB, trans_b = p.transA;

        int m = p.N, n = p.M, k = p.K;
        int lda = p.ldb, ldb = p.lda, ldc = p.ldc;

        int8_t *A = map_memory<int8_t>(b_mem), *a_eff = A;
        uint8_t *B = map_memory<uint8_t>(a_mem), *b_eff = B;

        auto C = map_memory<int32_t>(c_mem);
        auto oc = map_memory<int32_t>(oc_mem);

        char offset_c = '\0';
        switch (p.igemm_params.offsetc) {
        case 'R': offset_c = 'C'; break;
        case 'r': offset_c = 'c'; break;
        case 'C': offset_c = 'R'; break;
        case 'c': offset_c = 'r'; break;
        default: offset_c = p.igemm_params.offsetc;
        }

        std::vector<int8_t> a_pack_buf;
        std::vector<uint8_t> b_pack_buf;
        bool pack_a = p.pack_params.pack_b;
        bool pack_b = p.pack_params.pack_a;

        mkldnn_status_t status = mkldnn_success;

        if (pack_a) {
            size_t a_sz;
            status = gemm_s8u8s32_pack_get_size("A", &trans_a, &trans_b,
                    &m, &n, &k, &lda, &ldb, &a_sz);
            if (status != mkldnn_success) return status;

            if (pack_a) {
                a_pack_buf.resize(a_sz);
                a_eff = a_pack_buf.data();

                status = gemm_s8u8s32_pack("A", &trans_a, &trans_b, &m, &n,
                        &k, &lda, &ldb, A, a_eff);
                if (status != mkldnn_success) return status;
            }
        }

        if (pack_b) {
            size_t b_sz;

            status = gemm_s8u8s32_pack_get_size("B", &trans_a, &trans_b,
                    &m, &n, &k, &lda, &ldb, &b_sz);

            if (pack_b) {
                b_pack_buf.resize(b_sz);
                b_eff = b_pack_buf.data();

                status = gemm_s8u8s32_pack("B", &trans_a, &trans_b, &m, &n,
                        &k, &lda, &ldb, B, b_eff);
                if (status != mkldnn_success) return status;
            }
        }

        if (pack_a) trans_a = 'P';
        if (pack_b) trans_b = 'P';

        status = gemm_s8u8s32_compute(&trans_a, &trans_b, &offset_c,
                &m, &n, &k, a_eff, &lda, b_eff, &ldb, &p.beta, C, &ldc, oc);

        return status;
    }

    static mkldnn_status_t call(const test_params &p, const test_memory &a_mem,
            const test_memory &b_mem, const test_memory &c_mem,
            const test_memory &oc_mem) {
        assert(p.igemm_params.oa() >= 0);

        if (p.pack_params.pack_a || p.pack_params.pack_b)
            return call_packed(p, a_mem, b_mem, c_mem, oc_mem);

        auto A = map_memory<uint8_t>(a_mem);
        auto B = map_memory<int8_t>(b_mem);
        auto C = map_memory<int32_t>(c_mem);
        auto oc = map_memory<int32_t>(oc_mem);
        uint8_t oa = (uint8_t)p.igemm_params.oa();
        int8_t ob = p.igemm_params.ob();

        return mkldnn_gemm_u8s8s32(p.transA, p.transB, p.igemm_params.offsetc,
                p.M, p.N, p.K, p.alpha, A, p.lda, oa, B, p.ldb, ob,
                p.beta, C, p.ldc, oc);
    }
};

template <>
struct mkldnn_gemm<bfloat16_t, bfloat16_t, float> {
    static mkldnn_status_t call(const test_params &p, const test_memory &a_mem,
            const test_memory &b_mem, const test_memory &c_mem,
            const test_memory &) {
        auto A = map_memory<bfloat16_t>(a_mem);
        auto B = map_memory<bfloat16_t>(b_mem);
        auto C = map_memory<float>(c_mem);
        return mkldnn_gemm_bf16bf16f32(p.transA, p.transB, p.M, p.N, p.K,
                p.alpha, A, p.lda, B, p.ldb, p.beta, C, p.ldc);
    }
};

template <typename a_dt, typename b_dt, typename c_dt>
struct run_test_gemm {
    static void call(const test_params &p) {
        if (p.expect_to_fail) {
            engine eng(get_test_engine_kind(), 0);
            test_memory zero_mem({}, eng);
            auto status = mkldnn_gemm<a_dt, b_dt, c_dt>::call(
                    p, zero_mem, zero_mem, zero_mem, zero_mem);
            if (status != mkldnn_success)
                throw error(status, "mkldnn gemm returned error");
            return;
        }

        size_t sizeA, sizeB, sizeC;
        get_matrix_size(p, sizeA, sizeB, sizeC);

        engine eng(get_test_engine_kind(), 0);
        test_memory a_mem = get_matrix_memory<a_dt>(sizeA, p.off.a, eng);
        test_memory b_mem = get_matrix_memory<b_dt>(sizeB, p.off.b, eng);
        test_memory c_mem = get_matrix_memory<c_dt>(sizeC, p.off.c, eng);
        test_memory c_ref_mem = get_matrix_memory<c_dt>(sizeC, p.off.c, eng);
        test_memory oc_mem = get_matrix_memory<c_dt>(p.size_oc(), 0, eng);

        mapper_t mapper_m(p.M, M_test_max), mapper_n(p.N, N_test_max);
        const int64_t M_test = mapper_m.dim_test();
        const int64_t N_test = mapper_n.dim_test();

        fill_matrices<a_dt, b_dt, c_dt>(
                p, mapper_m, mapper_n, a_mem, b_mem, c_mem, c_ref_mem, oc_mem);

        auto status = mkldnn_gemm<a_dt, b_dt, c_dt>::call(
                p, a_mem, b_mem, c_mem, oc_mem);

        if (status == mkldnn_success) {
            ref_gemm<a_dt, b_dt, c_dt>::call(
                    p, M_test, N_test, a_mem, b_mem, c_ref_mem, oc_mem);
            extend_matrix<c_dt>(c_ref_mem, p.off.c, p.M, p.N, p.ldc, mapper_m, mapper_n);
            compare<a_dt, c_dt>(p, c_mem, c_ref_mem);
        }

        if (status != mkldnn_success)
            throw error(status, "mkldnn gemm returned error");
    }
};

template <typename a_dt, typename b_dt, typename c_dt>
class gemm_test_common: public ::testing::TestWithParam<test_params> {
protected:
    virtual void SetUp() {
        const auto &p = ::testing::TestWithParam<test_params>::GetParam();

        bool zero_off = (p.off.a == 0 && p.off.b == 0 && p.off.c == 0);
        SKIP_IF(!zero_off && get_test_engine_kind() == engine::kind::cpu,
                "CPU does not support non-zero offsets.");

        bool is_f16 = (data_traits<c_dt>::data_type == memory::data_type::f16);
        SKIP_IF(is_f16 && get_test_engine_kind() == engine::kind::cpu,
                "CPU does not support f16 data type.");

<<<<<<< HEAD
#if MKLDNN_CPU_BACKEND == MKLDNN_BACKEND_SYCL
        SKIP_IF(get_test_engine_kind() == engine::kind::cpu,
                "SYCL CPU GEMM not implemented.");
#endif

#if MKLDNN_GPU_BACKEND == MKLDNN_BACKEND_SYCL
        SKIP_IF(get_test_engine_kind() == engine::kind::gpu,
                "SYCL GPU GEMM not implemented.");
#endif
=======
        bool is_bfloat16 = true
                && data_traits<a_dt>::data_type == memory::data_type::bf16
                && data_traits<b_dt>::data_type == memory::data_type::bf16
                && data_traits<c_dt>::data_type == memory::data_type::f32;

        SKIP_IF(is_bfloat16 && get_test_engine_kind() == engine::kind::gpu,
                "GPU does not support bfloat16 data type.");
        SKIP_IF(is_bfloat16 && !impl::cpu::mayiuse(impl::cpu::avx512_core),
                "Skip test for systems that do not support avx512_core.");

        bool pack = (p.pack_params.pack_a || p.pack_params.pack_b);
        SKIP_IF(get_test_engine_kind() == engine::kind::gpu && pack,
                "GPU does not support packed GEMM.");
        SKIP_IF(data_traits<a_dt>::data_type == memory::data_type::s8 && pack,
                "Packed s8s8s32 GEMM is not supported.");
        SKIP_IF((p.alpha != 1.f || p.igemm_params.oa() != 0
                    || p.igemm_params.ob() != 0) && pack,
                "Packed GEMM doesn't support alpha or non-zero offset{A,B}.");
>>>>>>> 9bcda315

        catch_expected_failures([=](){Test();}, p.expect_to_fail,
                    p.expected_status);
    }
    void Test() {
        const auto &p = ::testing::TestWithParam<test_params>::GetParam();
        run_test_gemm<a_dt, b_dt, c_dt>::call(p);
    }
};
}
#endif<|MERGE_RESOLUTION|>--- conflicted
+++ resolved
@@ -613,14 +613,13 @@
     static mkldnn_status_t call(const test_params &p, const test_memory &a_mem,
             const test_memory &b_mem, const test_memory &c_mem,
             const test_memory &) {
-<<<<<<< HEAD
+
+        if (p.pack_params.pack_a || p.pack_params.pack_b)
+            return call_packed(p, a_mem, b_mem, c_mem);
+
         engine eng = a_mem.get().get_engine();
         stream s(eng);
-=======
-        if (p.pack_params.pack_a || p.pack_params.pack_b)
-            return call_packed(p, a_mem, b_mem, c_mem);
-
->>>>>>> 9bcda315
+
 #if MKLDNN_WITH_OPENCL
         if (get_test_engine_kind() == engine::kind::gpu) {
             cl_command_queue q = s.get_ocl_command_queue();
@@ -836,7 +835,6 @@
         SKIP_IF(is_f16 && get_test_engine_kind() == engine::kind::cpu,
                 "CPU does not support f16 data type.");
 
-<<<<<<< HEAD
 #if MKLDNN_CPU_BACKEND == MKLDNN_BACKEND_SYCL
         SKIP_IF(get_test_engine_kind() == engine::kind::cpu,
                 "SYCL CPU GEMM not implemented.");
@@ -846,7 +844,7 @@
         SKIP_IF(get_test_engine_kind() == engine::kind::gpu,
                 "SYCL GPU GEMM not implemented.");
 #endif
-=======
+
         bool is_bfloat16 = true
                 && data_traits<a_dt>::data_type == memory::data_type::bf16
                 && data_traits<b_dt>::data_type == memory::data_type::bf16
@@ -865,7 +863,6 @@
         SKIP_IF((p.alpha != 1.f || p.igemm_params.oa() != 0
                     || p.igemm_params.ob() != 0) && pack,
                 "Packed GEMM doesn't support alpha or non-zero offset{A,B}.");
->>>>>>> 9bcda315
 
         catch_expected_failures([=](){Test();}, p.expect_to_fail,
                     p.expected_status);
