#===============================================================================
# Copyright 2016-2020 Intel Corporation
#
# Licensed under the Apache License, Version 2.0 (the "License");
# you may not use this file except in compliance with the License.
# You may obtain a copy of the License at
#
#     http://www.apache.org/licenses/LICENSE-2.0
#
# Unless required by applicable law or agreed to in writing, software
# distributed under the License is distributed on an "AS IS" BASIS,
# WITHOUT WARRANTIES OR CONDITIONS OF ANY KIND, either express or implied.
# See the License for the specific language governing permissions and
# limitations under the License.
#===============================================================================

if (NOT DNNL_BUILD_EXAMPLES)
    return()
endif()

# propagate EXAMPLE specific flags
append(CMAKE_C_FLAGS "${CMAKE_EXAMPLE_CCXX_FLAGS}")
append(CMAKE_CXX_FLAGS "${CMAKE_EXAMPLE_CCXX_FLAGS}")

# propagate sanitizer flags
append(CMAKE_C_FLAGS "${CMAKE_CCXX_SANITIZER_FLAGS}")
append(CMAKE_CXX_FLAGS "${CMAKE_CCXX_SANITIZER_FLAGS}")

# propagate nowarn flags
append(CMAKE_C_FLAGS "${CMAKE_CCXX_NOWARN_FLAGS}")
append(CMAKE_CXX_FLAGS "${CMAKE_CCXX_NOWARN_FLAGS}")

include_directories(${PROJECT_SOURCE_DIR}/include)
include_directories(${PROJECT_SOURCE_DIR}/examples)

if(UNIX)
    find_library(LIBM m)
endif()

file(GLOB_RECURSE sources *.cpp *.c)
file(GLOB_RECURSE headers *.hpp *.h)

# Skip SYCL, GPU and cross-engine examples
foreach(f ${sources})
    get_filename_component(f_name ${f} NAME)
    if(DNNL_GPU_RUNTIME STREQUAL "NONE" AND ${f_name} MATCHES "^(cross_engine|gpu)")
        list(REMOVE_ITEM sources "${f}")
    endif()
    if(NOT DNNL_WITH_SYCL AND ${f_name} MATCHES "^sycl")
        list(REMOVE_ITEM sources "${f}")
    endif()
endforeach()

# In case of SYCL, skip CPU examples that directly work with raw pointers
if(DNNL_CPU_SYCL)
    foreach(f ${sources})
        get_filename_component(fname ${f} NAME)
        if(${fname} MATCHES "cpu_")
            list(REMOVE_ITEM sources "${f}")
        endif()
    endforeach()
endif()

# Skip examples for CUDA since USM is a default model for the library which is
# not yet supported for Nvidia backend.
if(DNNL_SYCL_CUDA)
    foreach(f ${sources})
        list(REMOVE_ITEM sources "${f}")
    endforeach()
endif()

foreach(src ${sources})
    file(RELATIVE_PATH src_rel_path ${CMAKE_CURRENT_SOURCE_DIR} ${src})
    string(REGEX REPLACE "[/_\\.]" "-" example_name ${src_rel_path})

    # Put hw-specific part of the name in front.
    # It is important for examples in subdirectories.
    foreach(pat "cpu-" "gpu-" "cross-engine-")
        string(REGEX REPLACE "^(.*)${pat}" "${pat}\\1"
            example_name ${example_name})
    endforeach()

    if(${example_name} MATCHES "(cross-engine|cpu|gpu)-")
        # Example name contains cross-engine, cpu or gpu
        if(NOT ${example_name} MATCHES ".*opencl" OR DNNL_GPU_RUNTIME STREQUAL "OCL")
            register_exe(${example_name} ${src} "test" ${LIBM})
        endif()
    else()
<<<<<<< HEAD
        set(cpu_rt_pattern "(SEQ|OMP|TBB|SYCL|DPCPP)")
        set(gpu_rt_pattern "(OCL|SYCL|DPCPP)")
        if(${example_name} MATCHES "sycl.*")
            set(cpu_rt_pattern "(SYCL|DPCPP)")
            set(gpu_rt_pattern "(SYCL|DPCPP)")
        endif()
        if(DNNL_CPU_RUNTIME MATCHES ${cpu_rt_pattern})
            # Adding test for CPU
            add_test("cpu-${example_name}" "${example_name}" cpu)
            maybe_configure_windows_test("cpu-${example_name}" TEST)
=======
        register_exe(${example_name} ${src} "" ${LIBM})

        # Adding test for CPU
        add_dnnl_test("cpu-${example_name}" "${example_name}" cpu)
        maybe_configure_windows_test("cpu-${example_name}" TEST)

        # Adding test for GPU
        if (NOT DNNL_GPU_RUNTIME STREQUAL "NONE")
           add_dnnl_test("gpu-${example_name}" "${example_name}" gpu)
           maybe_configure_windows_test("gpu-${example_name}" TEST)
>>>>>>> 838b4b62
        endif()
        if(DNNL_GPU_RUNTIME MATCHES ${gpu_rt_pattern})
            # Adding test for GPU
            add_test("gpu-${example_name}" "${example_name}" gpu)
            maybe_configure_windows_test("gpu-${example_name}" TEST)
        endif()
        register_exe(${example_name} ${src} "" ${LIBM})
    endif()
endforeach()

if (DNNL_INSTALL_MODE STREQUAL "BUNDLE")
    configure_file(CMakeLists.txt.in CMakeLists.txt @ONLY)
    install(FILES
        ${CMAKE_CURRENT_BINARY_DIR}/CMakeLists.txt
        ${sources} ${headers}
        DESTINATION examples)
    # Skip matmul examples with SYCL
    if(NOT DNNL_WITH_SYCL)
        install(DIRECTORY
            tutorials
            DESTINATION examples)
    endif()
    if(CMAKE_GENERATOR MATCHES "Visual Studio")
        install(FILES
            ${PROJECT_SOURCE_DIR}/cmake/template.vcxproj.user
            DESTINATION examples)
    endif()
endif()<|MERGE_RESOLUTION|>--- conflicted
+++ resolved
@@ -86,7 +86,6 @@
             register_exe(${example_name} ${src} "test" ${LIBM})
         endif()
     else()
-<<<<<<< HEAD
         set(cpu_rt_pattern "(SEQ|OMP|TBB|SYCL|DPCPP)")
         set(gpu_rt_pattern "(OCL|SYCL|DPCPP)")
         if(${example_name} MATCHES "sycl.*")
@@ -95,24 +94,12 @@
         endif()
         if(DNNL_CPU_RUNTIME MATCHES ${cpu_rt_pattern})
             # Adding test for CPU
-            add_test("cpu-${example_name}" "${example_name}" cpu)
+            add_dnnl_test("cpu-${example_name}" "${example_name}" cpu)
             maybe_configure_windows_test("cpu-${example_name}" TEST)
-=======
-        register_exe(${example_name} ${src} "" ${LIBM})
-
-        # Adding test for CPU
-        add_dnnl_test("cpu-${example_name}" "${example_name}" cpu)
-        maybe_configure_windows_test("cpu-${example_name}" TEST)
-
-        # Adding test for GPU
-        if (NOT DNNL_GPU_RUNTIME STREQUAL "NONE")
-           add_dnnl_test("gpu-${example_name}" "${example_name}" gpu)
-           maybe_configure_windows_test("gpu-${example_name}" TEST)
->>>>>>> 838b4b62
         endif()
         if(DNNL_GPU_RUNTIME MATCHES ${gpu_rt_pattern})
             # Adding test for GPU
-            add_test("gpu-${example_name}" "${example_name}" gpu)
+            add_dnnl_test("gpu-${example_name}" "${example_name}" gpu)
             maybe_configure_windows_test("gpu-${example_name}" TEST)
         endif()
         register_exe(${example_name} ${src} "" ${LIBM})
